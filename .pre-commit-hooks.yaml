- id: validate_copyright
  name: validate_copyright
  description: "Validate Copyright"
  entry: validate_copyright
  files: '\.(js|ts|py|md)$'
  language: python
<<<<<<< HEAD
- id: clean_customized_doctypes
  name: clean_customized_doctypes
  description: "Clean customized doctypes"
  entry: clean_customized_doctypes
=======
  require_serial: true

- id: validate_javascript_dependencies
  name: validate_javascript_dependencies
  description: "Examine package.json across the installed apps on the site to detect any version mismatches"
  entry: validate_javascript_dependencies
  language: python
  require_serial: true

- id: validate_python_dependencies
  name: validate_python_dependencies
  description: "Examine pyptoject.toml across the installed apps on the site to detect any version mismatches"
  entry: validate_python_dependencies
>>>>>>> 49113d5a
  language: python
  require_serial: true<|MERGE_RESOLUTION|>--- conflicted
+++ resolved
@@ -4,12 +4,13 @@
   entry: validate_copyright
   files: '\.(js|ts|py|md)$'
   language: python
-<<<<<<< HEAD
+  require_serial: true
+
 - id: clean_customized_doctypes
   name: clean_customized_doctypes
   description: "Clean customized doctypes"
   entry: clean_customized_doctypes
-=======
+  language: python
   require_serial: true
 
 - id: validate_javascript_dependencies
@@ -23,6 +24,5 @@
   name: validate_python_dependencies
   description: "Examine pyptoject.toml across the installed apps on the site to detect any version mismatches"
   entry: validate_python_dependencies
->>>>>>> 49113d5a
   language: python
   require_serial: true