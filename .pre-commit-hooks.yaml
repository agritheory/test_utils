- id: validate_copyright
  name: validate_copyright
  description: "Validate Copyright"
  entry: validate_copyright
  files: '\.(js|ts|py|md)$'
  language: python
<<<<<<< HEAD
- id: validate_javascript_dependencies
  name: validate_javascript_dependencies
  description: "Examine package.json across the installed apps on the site to detect any version mismatches"
  entry: validate_javascript_dependencies
=======
- id: validate_python_dependencies
  name: validate_python_dependencies
  description: "Examine pyptoject.toml across the installed apps on the site to detect any version mismatches"
  entry: validate_python_dependencies
>>>>>>> 55cf2b12
  language: python
  require_serial: true<|MERGE_RESOLUTION|>--- conflicted
+++ resolved
@@ -4,16 +4,13 @@
   entry: validate_copyright
   files: '\.(js|ts|py|md)$'
   language: python
-<<<<<<< HEAD
 - id: validate_javascript_dependencies
   name: validate_javascript_dependencies
   description: "Examine package.json across the installed apps on the site to detect any version mismatches"
   entry: validate_javascript_dependencies
-=======
 - id: validate_python_dependencies
   name: validate_python_dependencies
   description: "Examine pyptoject.toml across the installed apps on the site to detect any version mismatches"
   entry: validate_python_dependencies
->>>>>>> 55cf2b12
   language: python
   require_serial: true