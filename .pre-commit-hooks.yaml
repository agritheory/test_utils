- id: validate_copyright
  name: validate_copyright
  description: "Validate Copyright"
  entry: validate_copyright
  files: '\.(js|ts|py|md)$'
  language: python
  require_serial: true

- id: clean_customized_doctypes
  name: clean_customized_doctypes
  description: "Clean customized doctypes"
  entry: clean_customized_doctypes
  language: python
  require_serial: true

- id: validate_javascript_dependencies
  name: validate_javascript_dependencies
  description: "Examine package.json across the installed apps on the site to detect any version mismatches"
  entry: validate_javascript_dependencies
  language: python
  require_serial: true

- id: validate_python_dependencies
  name: validate_python_dependencies
  description: "Examine pyptoject.toml across the installed apps on the site to detect any version mismatches"
  entry: validate_python_dependencies
  language: python
  require_serial: true

- id: validate_customizations
  name: validate_customizations
  description: "Validate Customizations"
  entry: validate_customizations
  language: python
  require_serial: true

<<<<<<< HEAD
- id: mypy
  name: mypy
  description: "Check for type hints"
  entry: mypy
  language: python
  types: [python]
  exclude: ^tests/
  args: ["--install-types", "--non-interactive", "--ignore-missing-imports"]
=======
- id: update_pre_commit_config
  name: update_pre_commit_config
  description: "Update test_utils pre-commit config to latest"
  entry: update_pre_commit_config
  language: python
>>>>>>> 873c36f8
  require_serial: true<|MERGE_RESOLUTION|>--- conflicted
+++ resolved
@@ -34,7 +34,13 @@
   language: python
   require_serial: true
 
-<<<<<<< HEAD
+- id: update_pre_commit_config
+  name: update_pre_commit_config
+  description: "Update test_utils pre-commit config to latest"
+  entry: update_pre_commit_config
+  language: python
+  require_serial: true
+
 - id: mypy
   name: mypy
   description: "Check for type hints"
@@ -42,12 +48,4 @@
   language: python
   types: [python]
   exclude: ^tests/
-  args: ["--install-types", "--non-interactive", "--ignore-missing-imports"]
-=======
-- id: update_pre_commit_config
-  name: update_pre_commit_config
-  description: "Update test_utils pre-commit config to latest"
-  entry: update_pre_commit_config
-  language: python
->>>>>>> 873c36f8
-  require_serial: true+  args: ["--install-types", "--non-interactive", "--ignore-missing-imports"]