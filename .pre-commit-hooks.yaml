--- conflicted
+++ resolved
@@ -50,16 +50,6 @@
   exclude: ^tests/
   args: ["--install-types", "--non-interactive", "--ignore-missing-imports"]
 
-<<<<<<< HEAD
-- id: sql_docstring_formatter
-  name: sql_docstring_formatter
-  description: "Format SQL statements in Python docstrings"
-  entry: sql_docstring_formatter
-  language: python
-  types: [python]
-  additional_dependencies: ['sqlglot>=16.3.0']
-  args: ['--dialect', 'mysql']
-=======
 - id: track_overrides
   name: track_overrides
   description: "Track overrides"
@@ -72,5 +62,13 @@
   description: "Get untranslated strings in app and translate them to the language specified"
   entry: add_translations
   language: python
->>>>>>> 31f0f252
-  require_serial: true+  require_serial: true
+
+- id: sql_docstring_formatter
+  name: sql_docstring_formatter
+  description: "Format SQL statements in Python docstrings"
+  entry: sql_docstring_formatter
+  language: python
+  types: [python]
+  additional_dependencies: ['sqlglot>=16.3.0']
+  args: ['--dialect', 'mysql']