## Using test_utils with pre-commit

Add this to your .pre-commit-config.yaml

### Hooks available

### Validate Copyright - `validate_copyright`

Check all *.js, *.ts, *.py, and *.md files and add copyright in these files if copyright doesn't exist.

```
  - repo: https://github.com/agritheory/test_utils/
    rev: {rev} // The revision or tag to clone. Example: rev: v0.3.0
    hooks:
      - id: validate_copyright
        files: '\.(js|ts|py|md)$'
        args: ["--app", "{app_name}"]
```

<<<<<<< HEAD
### Clean customized doctypes - `clean_customized_doctypes` 

Remove unused keys in customizations.
=======
### Validate python dependencies - `validate_python_dependencies`

Examine pyproject.toml across the installed apps on the site to detect any version mismatches
>>>>>>> 49113d5a

```
  - repo: https://github.com/agritheory/test_utils/
    rev: {rev} // The revision or tag to clone. Example: rev: v0.3.0
    hooks:
<<<<<<< HEAD
      - id: clean_customized_doctypes
        args: ["--app", "{app_name}"]
=======
      - id:
```

### Validate javascript dependencies - `validate_javascript_dependencies`

Examine package.json across the installed apps on the site to detect any version mismatches

```
  - repo: https://github.com/agritheory/test_utils/
    rev: {rev} // The revision or tag to clone. Example: rev: v0.3.0
    hooks:
      - id:
>>>>>>> 49113d5a
```<|MERGE_RESOLUTION|>--- conflicted
+++ resolved
@@ -10,32 +10,23 @@
 
 ```
   - repo: https://github.com/agritheory/test_utils/
-    rev: {rev} // The revision or tag to clone. Example: rev: v0.3.0
+    rev: {rev} // The revision or tag to clone. Example: rev: v0.5.0
     hooks:
       - id: validate_copyright
         files: '\.(js|ts|py|md)$'
         args: ["--app", "{app_name}"]
 ```
 
-<<<<<<< HEAD
-### Clean customized doctypes - `clean_customized_doctypes` 
+### Clean customized doctypes - `clean_customized_doctypes`
 
 Remove unused keys in customizations.
-=======
-### Validate python dependencies - `validate_python_dependencies`
-
-Examine pyproject.toml across the installed apps on the site to detect any version mismatches
->>>>>>> 49113d5a
 
 ```
   - repo: https://github.com/agritheory/test_utils/
-    rev: {rev} // The revision or tag to clone. Example: rev: v0.3.0
+    rev: {rev} // The revision or tag to clone. Example: rev: v0.5.0
     hooks:
-<<<<<<< HEAD
       - id: clean_customized_doctypes
         args: ["--app", "{app_name}"]
-=======
-      - id:
 ```
 
 ### Validate javascript dependencies - `validate_javascript_dependencies`
@@ -44,8 +35,18 @@
 
 ```
   - repo: https://github.com/agritheory/test_utils/
-    rev: {rev} // The revision or tag to clone. Example: rev: v0.3.0
+    rev: {rev} // The revision or tag to clone. Example: rev: v0.5.0
     hooks:
-      - id:
->>>>>>> 49113d5a
+      - id: validate_javascript_dependencies
+```
+
+### Validate python dependencies - `validate_python_dependencies`
+
+Examine pyproject.toml across the installed apps on the site to detect any version mismatches
+
+```
+  - repo: https://github.com/agritheory/test_utils/
+    rev: {rev} // The revision or tag to clone. Example: rev: v0.5.0
+    hooks:
+      - id: validate_python_dependencies
 ```